/*
 * Licensed to the Apache Software Foundation (ASF) under one
 * or more contributor license agreements.  See the NOTICE file
 * distributed with this work for additional information
 * regarding copyright ownership.  The ASF licenses this file
 * to you under the Apache License, Version 2.0 (the
 * "License"); you may not use this file except in compliance
 *  with the License.  You may obtain a copy of the License at
 *
 *      http://www.apache.org/licenses/LICENSE-2.0
 *
 *  Unless required by applicable law or agreed to in writing, software
 *  distributed under the License is distributed on an "AS IS" BASIS,
 *  WITHOUT WARRANTIES OR CONDITIONS OF ANY KIND, either express or implied.
 *  See the License for the specific language governing permissions and
 *  limitations under the License.
 */
package org.apache.hadoop.ozone.client.io;

import java.io.IOException;
import java.util.ArrayList;
import java.util.List;
import java.util.Map;
import java.util.function.Function;
import java.util.stream.Collectors;

import org.apache.hadoop.hdds.client.BlockID;
import org.apache.hadoop.hdds.scm.OzoneClientConfig;
import org.apache.hadoop.hdds.scm.XceiverClientFactory;
import org.apache.hadoop.hdds.scm.storage.BlockExtendedInputStream;
import org.apache.hadoop.hdds.scm.storage.BlockLocationInfo;
import org.apache.hadoop.hdds.scm.storage.ByteReaderStrategy;
import org.apache.hadoop.hdds.scm.storage.MultipartInputStream;
import org.apache.hadoop.hdds.scm.storage.PartInputStream;
import org.apache.hadoop.ozone.OzoneConsts;
import org.apache.hadoop.ozone.om.helpers.OmKeyInfo;
import org.apache.hadoop.ozone.om.helpers.OmKeyLocationInfo;

import com.google.common.annotations.VisibleForTesting;
import org.apache.commons.collections.CollectionUtils;
import org.slf4j.Logger;
import org.slf4j.LoggerFactory;

import static java.util.stream.Collectors.groupingBy;

/**
 * Maintaining a list of BlockInputStream. Read based on offset.
 */
public class KeyInputStream extends MultipartInputStream {

  private static final Logger LOG =
      LoggerFactory.getLogger(KeyInputStream.class);

  public KeyInputStream(String keyName,
                        List<? extends BlockExtendedInputStream> inputStreams) {
    super(keyName, inputStreams);
  }

  private static List<BlockExtendedInputStream> createStreams(
      OmKeyInfo keyInfo,
      List<OmKeyLocationInfo> blockInfos,
      XceiverClientFactory xceiverClientFactory,
      Function<OmKeyInfo, OmKeyInfo> retryFunction,
      BlockInputStreamFactory blockStreamFactory,
<<<<<<< HEAD
      OzoneClientConfig config) {
    boolean isHsyncFile = keyInfo.getMetadata().containsKey(OzoneConsts.HSYNC_CLIENT_ID);
=======
      OzoneClientConfig config) throws IOException {
>>>>>>> 3e70cf41
    List<BlockExtendedInputStream> partStreams = new ArrayList<>();
    for (int i = 0; i < blockInfos.size(); i++) {
      OmKeyLocationInfo omKeyLocationInfo = blockInfos.get(i);
      if (LOG.isDebugEnabled()) {
        LOG.debug("Adding stream for accessing {}. The stream will be " +
            "initialized later.", omKeyLocationInfo);
      }
      // We also pass in functional reference which is used to refresh the
      // pipeline info for a given OM Key location info.

      // Append another BlockInputStream to the end of the list. Note that the
      // BlockInputStream is only created here and not initialized. The
      // BlockInputStream is initialized when a read operation is performed on
      // the block for the first time.
      Function<BlockID, BlockLocationInfo> retry;
      if (retryFunction != null) {
        retry = keyBlockID -> {
          OmKeyInfo newKeyInfo = retryFunction.apply(keyInfo);
          return getBlockLocationInfo(newKeyInfo,
              omKeyLocationInfo.getBlockID());
        };
      } else {
        retry = null;
      }

      if (i == (blockInfos.size() - 1) && isHsyncFile) {
        // block is under construction
        omKeyLocationInfo.setUnderConstruction(true);
      }

      BlockExtendedInputStream stream =
          blockStreamFactory.create(
              keyInfo.getReplicationConfig(),
              omKeyLocationInfo,
              omKeyLocationInfo.getPipeline(),
              omKeyLocationInfo.getToken(),
              xceiverClientFactory,
              retry,
              config);
      partStreams.add(stream);
    }
    return partStreams;
  }

  private static BlockLocationInfo getBlockLocationInfo(OmKeyInfo newKeyInfo,
      BlockID blockID) {
    List<OmKeyLocationInfo> collect =
        newKeyInfo.getLatestVersionLocations()
            .getLocationList()
            .stream()
            .filter(l -> l.getBlockID().equals(blockID))
            .collect(Collectors.toList());
    if (CollectionUtils.isNotEmpty(collect)) {
      return collect.get(0);
    } else {
      return null;
    }
  }

  private static LengthInputStream getFromOmKeyInfo(
      OmKeyInfo keyInfo,
      XceiverClientFactory xceiverClientFactory,
      Function<OmKeyInfo, OmKeyInfo> retryFunction,
      BlockInputStreamFactory blockStreamFactory,
      List<OmKeyLocationInfo> locationInfos,
      OzoneClientConfig config) throws IOException {
    List<BlockExtendedInputStream> streams = createStreams(keyInfo,
        locationInfos, xceiverClientFactory, retryFunction,
        blockStreamFactory, config);
    KeyInputStream keyInputStream =
        new KeyInputStream(keyInfo.getKeyName(), streams);
    return new LengthInputStream(keyInputStream, keyInputStream.getLength());
  }

  /**
   * For each block in keyInfo, add a BlockInputStream to blockStreams.
   */
  public static LengthInputStream getFromOmKeyInfo(OmKeyInfo keyInfo,
      XceiverClientFactory xceiverClientFactory,
      Function<OmKeyInfo, OmKeyInfo> retryFunction,
      BlockInputStreamFactory blockStreamFactory,
      OzoneClientConfig config) throws IOException {

    List<OmKeyLocationInfo> keyLocationInfos = keyInfo
        .getLatestVersionLocations().getBlocksLatestVersionOnly();

    return getFromOmKeyInfo(keyInfo, xceiverClientFactory,
        retryFunction, blockStreamFactory, keyLocationInfos, config);
  }

  public static List<LengthInputStream> getStreamsFromKeyInfo(OmKeyInfo keyInfo,
      XceiverClientFactory xceiverClientFactory,
      Function<OmKeyInfo, OmKeyInfo> retryFunction,
      BlockInputStreamFactory blockStreamFactory,
      OzoneClientConfig config) throws IOException {

    List<OmKeyLocationInfo> keyLocationInfos = keyInfo
        .getLatestVersionLocations().getBlocksLatestVersionOnly();

    // Iterate through each block info in keyLocationInfos and assign it the
    // corresponding part in the partsToBlockMap.
    Map<Integer, List<OmKeyLocationInfo>> partsToBlocksMap =
        keyLocationInfos.stream()
            .collect(groupingBy(BlockLocationInfo::getPartNumber));

    List<LengthInputStream> lengthInputStreams = new ArrayList<>();
    // Create a KeyInputStream for each part.
    for (List<OmKeyLocationInfo> locationInfo : partsToBlocksMap.values()) {
      lengthInputStreams.add(getFromOmKeyInfo(keyInfo, xceiverClientFactory,
          retryFunction, blockStreamFactory, locationInfo,
          config));
    }
    return lengthInputStreams;
  }

  @Override
  protected int getNumBytesToRead(ByteReaderStrategy strategy,
                                  PartInputStream current) throws IOException {
    return (int) Math.min(strategy.getTargetLength(), current.getRemaining());
  }

  @Override
  protected void checkPartBytesRead(int numBytesToRead, int numBytesRead,
                                    PartInputStream stream) throws IOException {
    if (numBytesRead != numBytesToRead) {
      // This implies that there is either data loss or corruption in the
      // chunk entries. Even EOF in the current stream would be covered in
      // this case.
      throw new IOException(String.format("Inconsistent read for blockID=%s "
              + "length=%d position=%d numBytesToRead=%d numBytesRead=%d",
          ((BlockExtendedInputStream) stream).getBlockID(), stream.getLength(),
          stream.getPos(), numBytesToRead, numBytesRead));
    }
  }

  @Override
  @VisibleForTesting
  public List<BlockExtendedInputStream> getPartStreams() {
    return (List<BlockExtendedInputStream>) super.getPartStreams();
  }
}<|MERGE_RESOLUTION|>--- conflicted
+++ resolved
@@ -62,12 +62,8 @@
       XceiverClientFactory xceiverClientFactory,
       Function<OmKeyInfo, OmKeyInfo> retryFunction,
       BlockInputStreamFactory blockStreamFactory,
-<<<<<<< HEAD
-      OzoneClientConfig config) {
+      OzoneClientConfig config) throws IOException {
     boolean isHsyncFile = keyInfo.getMetadata().containsKey(OzoneConsts.HSYNC_CLIENT_ID);
-=======
-      OzoneClientConfig config) throws IOException {
->>>>>>> 3e70cf41
     List<BlockExtendedInputStream> partStreams = new ArrayList<>();
     for (int i = 0; i < blockInfos.size(); i++) {
       OmKeyLocationInfo omKeyLocationInfo = blockInfos.get(i);
