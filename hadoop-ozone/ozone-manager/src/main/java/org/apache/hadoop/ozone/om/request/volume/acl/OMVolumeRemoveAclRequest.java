--- conflicted
+++ resolved
@@ -132,16 +132,15 @@
     }
   }
 
-<<<<<<< HEAD
   public static String getRequestType() {
     return RemoveAcl.name() + "-" + ObjectType.VOLUME;
-=======
+  }
+
   @Override
   public OMClientResponse validateAndUpdateCache(OzoneManager ozoneManager,
       long trxnLogIndex, OzoneManagerDoubleBufferHelper omDoubleBufferHelper) {
     ozoneManager.getMetrics().incNumRemoveAcl();
     return super.validateAndUpdateCache(ozoneManager, trxnLogIndex,
         omDoubleBufferHelper);
->>>>>>> 417082c7
   }
 }