/**
 * Licensed to the Apache Software Foundation (ASF) under one
 * or more contributor license agreements.  See the NOTICE file
 * distributed with this work for additional information
 * regarding copyright ownership.  The ASF licenses this file
 * to you under the Apache License, Version 2.0 (the
 * "License"); you may not use this file except in compliance
 * with the License.  You may obtain a copy of the License at
 * <p>
 * http://www.apache.org/licenses/LICENSE-2.0
 * <p>
 * Unless required by applicable law or agreed to in writing, software
 * distributed under the License is distributed on an "AS IS" BASIS,
 * WITHOUT WARRANTIES OR CONDITIONS OF ANY KIND, either express or implied.
 * See the License for the specific language governing permissions and
 * limitations under the License.
 */

package org.apache.hadoop.ozone.om.request.key;

import jakarta.annotation.Nonnull;
import jakarta.annotation.Nullable;
import java.io.IOException;
import java.security.GeneralSecurityException;
import java.security.PrivilegedExceptionAction;
import java.util.ArrayList;
import java.util.Collections;
import java.util.EnumSet;
import java.util.HashSet;
import java.util.Iterator;
import java.util.List;
import java.util.Map;
import java.util.Optional;
import java.util.stream.Collectors;

import com.google.common.annotations.VisibleForTesting;
import com.google.common.base.Preconditions;
import org.apache.commons.lang3.tuple.Pair;
import org.apache.hadoop.hdds.client.ContainerBlockID;
import org.apache.hadoop.hdds.client.ECReplicationConfig;
import org.apache.hadoop.hdds.client.ReplicationConfig;
import org.apache.hadoop.hdds.utils.db.cache.CacheKey;
import org.apache.hadoop.hdds.utils.db.cache.CacheValue;
import org.apache.hadoop.ozone.OmUtils;
import org.apache.hadoop.ozone.OzoneAcl;
import org.apache.hadoop.ozone.OzoneConsts;
import org.apache.hadoop.ozone.om.OMMetrics;
import org.apache.hadoop.ozone.om.PrefixManager;
import org.apache.hadoop.ozone.om.ResolvedBucket;
import org.apache.hadoop.ozone.om.helpers.BucketEncryptionKeyInfo;
import org.apache.hadoop.ozone.om.helpers.BucketLayout;
import org.apache.hadoop.ozone.om.helpers.KeyValueUtil;
import org.apache.hadoop.ozone.om.helpers.OmBucketInfo;
import org.apache.hadoop.ozone.om.helpers.OmKeyInfo;
import org.apache.hadoop.ozone.om.helpers.OmKeyLocationInfo;
import org.apache.hadoop.ozone.om.helpers.OmKeyLocationInfoGroup;
import org.apache.hadoop.ozone.om.helpers.OmPrefixInfo;
import org.apache.hadoop.ozone.om.helpers.OmVolumeArgs;
import org.apache.hadoop.ozone.om.helpers.OzoneAclUtil;
import org.apache.hadoop.ozone.om.helpers.QuotaUtil;
import org.apache.hadoop.ozone.om.helpers.RepeatedOmKeyInfo;
import org.apache.hadoop.ozone.om.lock.OzoneLockStrategy;
import org.apache.hadoop.ozone.om.request.OMClientRequestUtils;
import org.apache.hadoop.ozone.om.request.file.OMFileRequest;
import org.apache.hadoop.ozone.protocol.proto.OzoneManagerProtocolProtos.UserInfo;
import org.apache.hadoop.ozone.protocolPB.OMPBHelper;
import org.apache.hadoop.ozone.security.acl.IAccessAuthorizer;
import org.apache.hadoop.ozone.security.acl.OzoneObj;
import org.slf4j.Logger;
import org.slf4j.LoggerFactory;

import org.apache.hadoop.crypto.key.KeyProviderCryptoExtension
    .EncryptedKeyVersion;
import org.apache.hadoop.fs.FileEncryptionInfo;
import org.apache.hadoop.hdds.client.BlockID;
import org.apache.hadoop.hdds.scm.container.common.helpers.AllocatedBlock;
import org.apache.hadoop.hdds.scm.container.common.helpers.ExcludeList;
import org.apache.hadoop.hdds.scm.exceptions.SCMException;
import org.apache.hadoop.ipc.Server;
import org.apache.hadoop.ozone.om.OMMetadataManager;
import org.apache.hadoop.ozone.om.OzoneManager;
import org.apache.hadoop.ozone.om.ScmClient;
import org.apache.hadoop.ozone.om.exceptions.OMException;
import org.apache.hadoop.ozone.om.request.OMClientRequest;
import org.apache.hadoop.ozone.protocol.proto.OzoneManagerProtocolProtos
    .KeyArgs;
import org.apache.hadoop.ozone.protocol.proto.OzoneManagerProtocolProtos
    .OMRequest;
import org.apache.hadoop.hdds.security.token.OzoneBlockTokenSecretManager;
import org.apache.hadoop.security.SecurityUtil;
import org.apache.hadoop.security.UserGroupInformation;

import static org.apache.hadoop.hdds.protocol.proto.HddsProtos.BlockTokenSecretProto.AccessModeProto.READ;
import static org.apache.hadoop.hdds.protocol.proto.HddsProtos.BlockTokenSecretProto.AccessModeProto.WRITE;
import static org.apache.hadoop.ozone.OzoneAcl.AclScope.ACCESS;
import static org.apache.hadoop.ozone.OzoneAcl.AclScope.DEFAULT;
import static org.apache.hadoop.ozone.OzoneConsts.OBJECT_ID_RECLAIM_BLOCKS;
import static org.apache.hadoop.ozone.OzoneConsts.OZONE_URI_DELIMITER;
import static org.apache.hadoop.ozone.om.exceptions.OMException.ResultCodes
    .BUCKET_NOT_FOUND;
import static org.apache.hadoop.ozone.om.exceptions.OMException.ResultCodes.INVALID_REQUEST;
import static org.apache.hadoop.ozone.om.exceptions.OMException.ResultCodes
    .VOLUME_NOT_FOUND;
import static org.apache.hadoop.ozone.om.lock.OzoneManagerLock.Resource.BUCKET_LOCK;
import static org.apache.hadoop.util.Time.monotonicNow;

/**
 * Interface for key write requests.
 */
public abstract class OMKeyRequest extends OMClientRequest {

  @VisibleForTesting
  public static final Logger LOG = LoggerFactory.getLogger(OMKeyRequest.class);

  private BucketLayout bucketLayout = BucketLayout.DEFAULT;

  public OMKeyRequest(OMRequest omRequest) {
    super(omRequest);
  }

  public OMKeyRequest(OMRequest omRequest, BucketLayout bucketLayoutArg) {
    super(omRequest);
    this.bucketLayout = bucketLayoutArg;
  }

  public BucketLayout getBucketLayout() {
    return bucketLayout;
  }

  protected KeyArgs resolveBucketLink(
      OzoneManager ozoneManager, KeyArgs keyArgs,
      Map<String, String> auditMap) throws IOException {
    ResolvedBucket bucket = ozoneManager.resolveBucketLink(keyArgs, this);
    keyArgs = bucket.update(keyArgs);
    bucket.audit(auditMap);
    return keyArgs;
  }

  protected KeyArgs resolveBucketLink(
      OzoneManager ozoneManager, KeyArgs keyArgs) throws IOException {
    ResolvedBucket bucket = ozoneManager.resolveBucketLink(keyArgs, this);
    keyArgs = bucket.update(keyArgs);
    return keyArgs;
  }

  protected KeyArgs resolveBucketAndCheckKeyAcls(KeyArgs keyArgs,
      OzoneManager ozoneManager, IAccessAuthorizer.ACLType aclType)
      throws IOException {
    KeyArgs resolvedArgs = resolveBucketLink(ozoneManager, keyArgs);
    // check Acl
    checkKeyAcls(ozoneManager, resolvedArgs.getVolumeName(),
        resolvedArgs.getBucketName(), keyArgs.getKeyName(),
        aclType, OzoneObj.ResourceType.KEY);
    return resolvedArgs;
  }

  protected KeyArgs resolveBucketAndCheckKeyAclsWithFSO(KeyArgs keyArgs,
      OzoneManager ozoneManager, IAccessAuthorizer.ACLType aclType)
      throws IOException {
    KeyArgs resolvedArgs = resolveBucketLink(ozoneManager, keyArgs);
    // check Acl
    checkACLsWithFSO(ozoneManager, resolvedArgs.getVolumeName(),
        resolvedArgs.getBucketName(), keyArgs.getKeyName(), aclType);
    return resolvedArgs;
  }

  protected KeyArgs resolveBucketAndCheckOpenKeyAcls(KeyArgs keyArgs,
      OzoneManager ozoneManager, IAccessAuthorizer.ACLType aclType,
      long clientId)
      throws IOException {
    KeyArgs resolvedArgs = resolveBucketLink(ozoneManager, keyArgs);
    // check Acl
    checkKeyAclsInOpenKeyTable(ozoneManager, resolvedArgs.getVolumeName(),
        resolvedArgs.getBucketName(), keyArgs.getKeyName(),
        aclType, clientId);
    return resolvedArgs;
  }

  /**
   * This methods avoids multiple rpc calls to SCM by allocating multiple blocks
   * in one rpc call.
   * @throws IOException
   */
  @SuppressWarnings("parameternumber")
  protected List< OmKeyLocationInfo > allocateBlock(ScmClient scmClient,
      OzoneBlockTokenSecretManager secretManager,
      ReplicationConfig replicationConfig, ExcludeList excludeList,
      long requestedSize, long scmBlockSize, int preallocateBlocksMax,
      boolean grpcBlockTokenEnabled, String serviceID, OMMetrics omMetrics,
      boolean shouldSortDatanodes, UserInfo userInfo)
      throws IOException {
    int dataGroupSize = replicationConfig instanceof ECReplicationConfig
        ? ((ECReplicationConfig) replicationConfig).getData() : 1;
    int numBlocks = (int) Math.min(preallocateBlocksMax,
        (requestedSize - 1) / (scmBlockSize * dataGroupSize) + 1);

    String clientMachine = "";
    if (shouldSortDatanodes) {
      clientMachine = userInfo.getRemoteAddress();
    }

    List<OmKeyLocationInfo> locationInfos = new ArrayList<>(numBlocks);
    String remoteUser = getRemoteUser().getShortUserName();
    List<AllocatedBlock> allocatedBlocks;
    try {
      allocatedBlocks = scmClient.getBlockClient()
          .allocateBlock(scmBlockSize, numBlocks, replicationConfig, serviceID,
              excludeList, clientMachine);
    } catch (SCMException ex) {
      omMetrics.incNumBlockAllocateCallFails();
      if (ex.getResult()
          .equals(SCMException.ResultCodes.SAFE_MODE_EXCEPTION)) {
        throw new OMException(ex.getMessage(),
            OMException.ResultCodes.SCM_IN_SAFE_MODE);
      }
      throw ex;
    }
    for (AllocatedBlock allocatedBlock : allocatedBlocks) {
      BlockID blockID = new BlockID(allocatedBlock.getBlockID());
      OmKeyLocationInfo.Builder builder = new OmKeyLocationInfo.Builder()
          .setBlockID(blockID)
          .setLength(scmBlockSize)
          .setOffset(0)
          .setPipeline(allocatedBlock.getPipeline());
      if (grpcBlockTokenEnabled) {
        builder.setToken(secretManager.generateToken(remoteUser, blockID,
            EnumSet.of(READ, WRITE), scmBlockSize));
      }
      locationInfos.add(builder.build());
    }
    return locationInfos;
  }

  /* Optimize ugi lookup for RPC operations to avoid a trip through
   * UGI.getCurrentUser which is synch'ed.
   */
  private UserGroupInformation getRemoteUser() throws IOException {
    UserGroupInformation ugi = Server.getRemoteUser();
    return (ugi != null) ? ugi : UserGroupInformation.getCurrentUser();
  }

  /**
   * Validate bucket and volume exists or not.
   * @param omMetadataManager
   * @param volumeName
   * @param bucketName
   * @throws IOException
   */
  public void validateBucketAndVolume(OMMetadataManager omMetadataManager,
      String volumeName, String bucketName)
      throws IOException {
    String bucketKey = omMetadataManager.getBucketKey(volumeName, bucketName);
    // Check if bucket exists
    if (!omMetadataManager.getBucketTable().isExist(bucketKey)) {
      String volumeKey = omMetadataManager.getVolumeKey(volumeName);
      // If the volume also does not exist, we should throw volume not found
      // exception
      if (!omMetadataManager.getVolumeTable().isExist(volumeKey)) {
        throw new OMException("Volume not found " + volumeName,
            VOLUME_NOT_FOUND);
      }

      // if the volume exists but bucket does not exist, throw bucket not found
      // exception
      throw new OMException("Bucket not found " + bucketName, BUCKET_NOT_FOUND);
    }

    // Make sure associated bucket's layout matches the one associated with
    // the request.
    OMClientRequestUtils.checkClientRequestPrecondition(
        omMetadataManager.getBucketTable().get(bucketKey).getBucketLayout(),
        getBucketLayout());
  }

  // For keys batch delete and rename only
  protected String getVolumeOwner(OMMetadataManager omMetadataManager,
      String volumeName) throws IOException {
    String dbVolumeKey = omMetadataManager.getVolumeKey(volumeName);
    OmVolumeArgs volumeArgs =
        omMetadataManager.getVolumeTable().get(dbVolumeKey);
    if (volumeArgs == null) {
      throw new OMException("Volume not found " + volumeName,
          VOLUME_NOT_FOUND);
    }
    return volumeArgs.getOwnerName();
  }

  protected static Optional<FileEncryptionInfo> getFileEncryptionInfo(
      OzoneManager ozoneManager, OmBucketInfo bucketInfo) throws IOException {
    Optional<FileEncryptionInfo> encInfo = Optional.empty();
    BucketEncryptionKeyInfo ezInfo = bucketInfo.getEncryptionKeyInfo();
    if (ezInfo != null) {
      final String ezKeyName = ezInfo.getKeyName();
      EncryptedKeyVersion edek = generateEDEK(ozoneManager, ezKeyName);
      encInfo = Optional.of(new FileEncryptionInfo(ezInfo.getSuite(),
        ezInfo.getVersion(),
          edek.getEncryptedKeyVersion().getMaterial(),
          edek.getEncryptedKeyIv(), ezKeyName,
          edek.getEncryptionKeyVersionName()));
    }
    return encInfo;
  }

  private static EncryptedKeyVersion generateEDEK(OzoneManager ozoneManager,
      String ezKeyName) throws IOException {
    if (ezKeyName == null) {
      return null;
    }
    long generateEDEKStartTime = monotonicNow();
    EncryptedKeyVersion edek = SecurityUtil.doAsLoginUser(
        new PrivilegedExceptionAction<EncryptedKeyVersion >() {
          @Override
          public EncryptedKeyVersion run() throws IOException {
            try {
              return ozoneManager.getKmsProvider()
                  .generateEncryptedKey(ezKeyName);
            } catch (GeneralSecurityException e) {
              throw new IOException(e);
            }
          }
        });
    long generateEDEKTime = monotonicNow() - generateEDEKStartTime;
    LOG.debug("generateEDEK takes {} ms", generateEDEKTime);
    Preconditions.checkNotNull(edek);
    return edek;
  }

  protected List< OzoneAcl > getAclsForKey(KeyArgs keyArgs,
      OmBucketInfo bucketInfo, OMFileRequest.OMPathInfo omPathInfo,
      PrefixManager prefixManager) {

    List<OzoneAcl> acls = new ArrayList<>();
    if (keyArgs.getAclsList() != null) {
      acls.addAll(OzoneAclUtil.fromProtobuf(keyArgs.getAclsList()));
    }

    // Inherit DEFAULT acls from prefix.
    if (prefixManager != null) {
      List< OmPrefixInfo > prefixList = prefixManager.getLongestPrefixPath(
          OZONE_URI_DELIMITER +
              keyArgs.getVolumeName() + OZONE_URI_DELIMITER +
              keyArgs.getBucketName() + OZONE_URI_DELIMITER +
              keyArgs.getKeyName());

      if (prefixList.size() > 0) {
        // Add all acls from direct parent to key.
        OmPrefixInfo prefixInfo = prefixList.get(prefixList.size() - 1);
        if (prefixInfo  != null) {
          if (OzoneAclUtil.inheritDefaultAcls(acls, prefixInfo.getAcls(), ACCESS)) {
            return acls;
          }
        }
      }
    }

    // Inherit DEFAULT acls from parent-dir only if DEFAULT acls for
    // prefix are not set
    if (omPathInfo != null) {
      if (OzoneAclUtil.inheritDefaultAcls(acls, omPathInfo.getAcls(), ACCESS)) {
        return acls;
      }
    }

    // Inherit DEFAULT acls from bucket only if DEFAULT acls for
    // parent-dir are not set.
    if (bucketInfo != null) {
      if (OzoneAclUtil.inheritDefaultAcls(acls, bucketInfo.getAcls(), ACCESS)) {
        return acls;
      }
    }

    return acls;
  }

  /**
   * Inherit parent DEFAULT acls and generate its own ACCESS acls.
   * @param keyArgs
   * @param bucketInfo
   * @param omPathInfo
   * @return Acls which inherited parent DEFAULT and keyArgs ACCESS acls.
   */
  protected static List<OzoneAcl> getAclsForDir(KeyArgs keyArgs,
      OmBucketInfo bucketInfo, OMFileRequest.OMPathInfo omPathInfo) {
    // Acls inherited from parent or bucket will convert to DEFAULT scope
    List<OzoneAcl> acls = new ArrayList<>();

    // Inherit DEFAULT acls from parent-dir
    if (omPathInfo != null) {
      OzoneAclUtil.inheritDefaultAcls(acls, omPathInfo.getAcls(), DEFAULT);
    }

    // Inherit DEFAULT acls from bucket only if DEFAULT acls for
    // parent-dir are not set.
    if (acls.isEmpty() && bucketInfo != null) {
      OzoneAclUtil.inheritDefaultAcls(acls, bucketInfo.getAcls(), DEFAULT);
    }

    // add itself acls
    acls.addAll(OzoneAclUtil.fromProtobuf(keyArgs.getAclsList()));

    return acls;
  }

  /**
   * Check Acls for the ozone bucket.
   * @param ozoneManager
   * @param volume
   * @param bucket
   * @param key
   * @throws IOException
   */
  protected void checkBucketAcls(OzoneManager ozoneManager, String volume,
      String bucket, String key, IAccessAuthorizer.ACLType aclType)
      throws IOException {
    if (ozoneManager.getAclsEnabled()) {
      checkAcls(ozoneManager, OzoneObj.ResourceType.BUCKET,
          OzoneObj.StoreType.OZONE, aclType,
          volume, bucket, key);
    }
  }

  /**
   * Check Acls for the ozone key.
   * @param ozoneManager
   * @param volume
   * @param bucket
   * @param key
   * @param aclType
   * @param resourceType
   * @throws IOException
   */
  protected void checkKeyAcls(OzoneManager ozoneManager, String volume,
      String bucket, String key, IAccessAuthorizer.ACLType aclType,
      OzoneObj.ResourceType resourceType)
      throws IOException {
    if (ozoneManager.getAclsEnabled()) {
      checkAcls(ozoneManager, resourceType, OzoneObj.StoreType.OZONE, aclType,
          volume, bucket, key);
    }
  }

  /**
   * Check Acls for the ozone key with volumeOwner.
   * @param ozoneManager
   * @param volume
   * @param bucket
   * @param key
   * @param aclType
   * @param resourceType
   * @throws IOException
   */
  @SuppressWarnings("parameternumber")
  protected void checkKeyAcls(OzoneManager ozoneManager, String volume,
      String bucket, String key, IAccessAuthorizer.ACLType aclType,
      OzoneObj.ResourceType resourceType, String volumeOwner)
      throws IOException {
    if (ozoneManager.getAclsEnabled()) {
      checkAcls(ozoneManager, resourceType, OzoneObj.StoreType.OZONE,
          aclType, volume, bucket, key, volumeOwner,
          ozoneManager.getBucketOwner(volume, bucket, aclType, resourceType));
    }
  }

  /**
   * Check ACLs for Ozone Key in OpenKey table
   * if ozone native authorizer is enabled.
   * @param ozoneManager
   * @param volume
   * @param bucket
   * @param key
   * @param aclType
   * @param clientId
   * @throws IOException
   */
  protected void checkKeyAclsInOpenKeyTable(OzoneManager ozoneManager,
      String volume, String bucket, String key,
      IAccessAuthorizer.ACLType aclType, long clientId) throws IOException {

    String keyNameForAclCheck = key;
    // Native authorizer requires client id as part of key name to check
    // write ACL on key. Add client id to key name if ozone native
    // authorizer is configured.
    if (ozoneManager.getAccessAuthorizer().isNative()) {
      keyNameForAclCheck = key + "/" + clientId;
    }

    checkKeyAcls(ozoneManager, volume, bucket, keyNameForAclCheck,
          aclType, OzoneObj.ResourceType.KEY);
  }

  /**
   * Generate EncryptionInfo and set in to newKeyArgs.
   * @param keyArgs
   * @param newKeyArgs
   * @param ozoneManager
   */
  protected void generateRequiredEncryptionInfo(KeyArgs keyArgs,
      KeyArgs.Builder newKeyArgs, OzoneManager ozoneManager)
      throws IOException {

    String volumeName = keyArgs.getVolumeName();
    String bucketName = keyArgs.getBucketName();

    boolean acquireLock = false;
    OMMetadataManager omMetadataManager = ozoneManager.getMetadataManager();

    // When TDE is enabled, we are doing a DB read in pre-execute. As for
    // most of the operations we don't read from DB because of our isLeader
    // semantics. This issue will be solved with implementation of leader
    // leases which provider strong leader semantics in the system.

    // If KMS is not enabled, follow the normal approach of execution of not
    // reading DB in pre-execute.

    OmBucketInfo bucketInfo = null;
    if (ozoneManager.getKmsProvider() != null) {
      try {
        mergeOmLockDetails(omMetadataManager.getLock().acquireReadLock(
            BUCKET_LOCK, volumeName, bucketName));
        acquireLock = getOmLockDetails().isLockAcquired();

        bucketInfo = omMetadataManager.getBucketTable().get(
            omMetadataManager.getBucketKey(volumeName,
                bucketName));

        // If bucket is symlink, resolveBucketLink to figure out real
        // volume/bucket.
        if (bucketInfo.isLink()) {
          ResolvedBucket resolvedBucket = ozoneManager.resolveBucketLink(
              Pair.of(keyArgs.getVolumeName(), keyArgs.getBucketName()));

          bucketInfo = omMetadataManager.getBucketTable().get(
              omMetadataManager.getBucketKey(resolvedBucket.realVolume(),
                  resolvedBucket.realBucket()));
        }

      } finally {
        if (acquireLock) {
          mergeOmLockDetails(omMetadataManager.getLock().releaseReadLock(
              BUCKET_LOCK, volumeName, bucketName));
        }
      }

      // Don't throw exception of bucket not found when bucketinfo is
      // null. If bucketinfo is null, later when request
      // is submitted and if bucket does not really exist it will fail in
      // applyTransaction step. Why we are doing this is if OM thinks it is
      // the leader, but it is not, we don't want to fail request in this
      // case. As anyway when it submits request to ratis it will fail with
      // not leader exception, and client will retry on correct leader and
      // request will be executed.

      if (bucketInfo != null) {
        Optional<FileEncryptionInfo> encryptionInfo =
            getFileEncryptionInfo(ozoneManager, bucketInfo);
        if (encryptionInfo.isPresent()) {
          newKeyArgs.setFileEncryptionInfo(
              OMPBHelper.convert(encryptionInfo.get()));
        }
      }
    }
  }

  protected void getFileEncryptionInfoForMpuKey(KeyArgs keyArgs,
      KeyArgs.Builder newKeyArgs, OzoneManager ozoneManager)
      throws IOException {

    String volumeName = keyArgs.getVolumeName();
    String bucketName = keyArgs.getBucketName();

    boolean acquireLock = false;
    OMMetadataManager omMetadataManager = ozoneManager.getMetadataManager();

    if (ozoneManager.getKmsProvider() != null) {
      mergeOmLockDetails(omMetadataManager.getLock().acquireReadLock(
          BUCKET_LOCK, volumeName, bucketName));
      acquireLock = getOmLockDetails().isLockAcquired();
      try {
        ResolvedBucket resolvedBucket = ozoneManager.resolveBucketLink(
            Pair.of(keyArgs.getVolumeName(), keyArgs.getBucketName()));

        // Get the DB key name for looking up keyInfo in OpenKeyTable with
        // resolved volume/bucket.
        String dbMultipartOpenKey =
            getDBMultipartOpenKey(resolvedBucket.realVolume(),
                resolvedBucket.realBucket(), keyArgs.getKeyName(),
                keyArgs.getMultipartUploadID(), omMetadataManager);

        OmKeyInfo omKeyInfo =
            omMetadataManager.getOpenKeyTable(getBucketLayout())
                .get(dbMultipartOpenKey);

        if (omKeyInfo != null) {
          if (omKeyInfo.getFileEncryptionInfo() != null) {
            newKeyArgs.setFileEncryptionInfo(
                OMPBHelper.convert(omKeyInfo.getFileEncryptionInfo()));
          }
        } else {
          LOG.warn("omKeyInfo not found. Key: " + dbMultipartOpenKey +
              ". The upload id " + keyArgs.getMultipartUploadID() + " may be invalid.");
        }
      } finally {
        if (acquireLock) {
          mergeOmLockDetails(omMetadataManager.getLock()
              .releaseReadLock(BUCKET_LOCK, volumeName, bucketName));
        }
      }
    }
  }

  /**
   * Get FileEncryptionInfoProto from KeyArgs.
   * @param keyArgs
   * @return
   */
  protected FileEncryptionInfo getFileEncryptionInfo(KeyArgs keyArgs) {
    FileEncryptionInfo encryptionInfo = null;
    if (keyArgs.hasFileEncryptionInfo()) {
      encryptionInfo = OMPBHelper.convert(keyArgs.getFileEncryptionInfo());
    }
    return encryptionInfo;
  }

  /**
   * Check bucket quota in bytes.
   * @paran metadataManager
   * @param omBucketInfo
   * @param allocateSize
   * @throws IOException
   */
  protected void checkBucketQuotaInBytes(
      OMMetadataManager metadataManager, OmBucketInfo omBucketInfo,
      long allocateSize) throws IOException {
    if (omBucketInfo.getQuotaInBytes() > OzoneConsts.QUOTA_RESET) {
      long usedBytes = omBucketInfo.getUsedBytes();
      long quotaInBytes = omBucketInfo.getQuotaInBytes();
      if (quotaInBytes - usedBytes < allocateSize) {
        throw new OMException("The DiskSpace quota of bucket:"
            + omBucketInfo.getBucketName() + " exceeded quotaInBytes: "
            + quotaInBytes + " Bytes but diskspace consumed: " + (usedBytes
            + allocateSize) + " Bytes.",
            OMException.ResultCodes.QUOTA_EXCEEDED);
      }
    }
  }

  /**
   * Check namespace quota.
   */
  protected void checkBucketQuotaInNamespace(OmBucketInfo omBucketInfo,
      long allocatedNamespace) throws IOException {
    if (omBucketInfo.getQuotaInNamespace() > OzoneConsts.QUOTA_RESET) {
      long usedNamespace = omBucketInfo.getUsedNamespace();
      long quotaInNamespace = omBucketInfo.getQuotaInNamespace();
      long toUseNamespaceInTotal = usedNamespace + allocatedNamespace;
      if (quotaInNamespace < toUseNamespaceInTotal) {
        throw new OMException("The namespace quota of Bucket:"
            + omBucketInfo.getBucketName() + " exceeded: quotaInNamespace: "
            + quotaInNamespace + " but namespace consumed: "
            + toUseNamespaceInTotal + ".",
            OMException.ResultCodes.QUOTA_EXCEEDED);
      }
    }
  }

  /**
   * Check directory exists. If exists return true, else false.
   * @param volumeName
   * @param bucketName
   * @param keyName
   * @param omMetadataManager
   * @throws IOException
   */
  protected boolean checkDirectoryAlreadyExists(String volumeName,
      String bucketName, String keyName, OMMetadataManager omMetadataManager)
      throws IOException {
    if (omMetadataManager.getKeyTable(getBucketLayout()).isExist(
        omMetadataManager.getOzoneDirKey(volumeName, bucketName,
            keyName))) {
      return true;
    }
    return false;
  }

  /**
   * @return the number of bytes used by blocks pointed to by {@code omKeyInfo}.
   */
  protected static long sumBlockLengths(OmKeyInfo omKeyInfo) {
    long bytesUsed = 0;
    for (OmKeyLocationInfoGroup group: omKeyInfo.getKeyLocationVersions()) {
      for (OmKeyLocationInfo locationInfo : group.getLocationList()) {
        bytesUsed += QuotaUtil.getReplicatedSize(
            locationInfo.getLength(), omKeyInfo.getReplicationConfig());
      }
    }

    return bytesUsed;
  }

  /**
   * Return bucket info for the specified bucket.
   */
  @Nullable
  protected OmBucketInfo getBucketInfo(OMMetadataManager omMetadataManager,
      String volume, String bucket) {
    String bucketKey = omMetadataManager.getBucketKey(volume, bucket);

    CacheValue<OmBucketInfo> value = omMetadataManager.getBucketTable()
        .getCacheValue(new CacheKey<>(bucketKey));

    return value != null ? value.getCacheValue() : null;
  }

  /**
   * Prepare OmKeyInfo which will be persisted to openKeyTable.
   * @return OmKeyInfo
   * @throws IOException
   */
  @SuppressWarnings("parameternumber")
  protected OmKeyInfo prepareKeyInfo(
          @Nonnull OMMetadataManager omMetadataManager,
          @Nonnull KeyArgs keyArgs, OmKeyInfo dbKeyInfo, long size,
          @Nonnull List<OmKeyLocationInfo> locations,
          @Nullable FileEncryptionInfo encInfo,
          @Nonnull PrefixManager prefixManager,
          @Nullable OmBucketInfo omBucketInfo,
          OMFileRequest.OMPathInfo omPathInfo,
          long transactionLogIndex, long objectID, boolean isRatisEnabled,
          ReplicationConfig replicationConfig)
          throws IOException {

    return prepareFileInfo(omMetadataManager, keyArgs, dbKeyInfo, size,
            locations, encInfo, prefixManager, omBucketInfo, omPathInfo,
            transactionLogIndex, objectID, isRatisEnabled, replicationConfig);
  }

  /**
   * Prepare OmKeyInfo which will be persisted to openKeyTable.
   * @return OmKeyInfo
   * @throws IOException
   */
  @SuppressWarnings("parameternumber")
  protected OmKeyInfo prepareFileInfo(
          @Nonnull OMMetadataManager omMetadataManager,
          @Nonnull KeyArgs keyArgs, OmKeyInfo dbKeyInfo, long size,
          @Nonnull List<OmKeyLocationInfo> locations,
          @Nullable FileEncryptionInfo encInfo,
          @Nonnull PrefixManager prefixManager,
          @Nullable OmBucketInfo omBucketInfo,
          OMFileRequest.OMPathInfo omPathInfo,
          long transactionLogIndex, long objectID,
          boolean isRatisEnabled, ReplicationConfig replicationConfig)
          throws IOException {
    if (keyArgs.getIsMultipartKey()) {
      return prepareMultipartFileInfo(omMetadataManager, keyArgs,
              size, locations, encInfo, prefixManager, omBucketInfo,
              omPathInfo, transactionLogIndex, objectID);
      //TODO args.getMetadata
    }
    if (dbKeyInfo != null) {
      // The key already exist, the new blocks will replace old ones
      // as new versions unless the bucket does not have versioning
      // turned on.
      dbKeyInfo.addNewVersion(locations, false,
              omBucketInfo.getIsVersionEnabled());
      long newSize = size;
      if (omBucketInfo.getIsVersionEnabled()) {
        newSize += dbKeyInfo.getDataSize();
      }
      dbKeyInfo.setDataSize(newSize);
      // The modification time is set in preExecute. Use the same
      // modification time.
      dbKeyInfo.setModificationTime(keyArgs.getModificationTime());
      dbKeyInfo.setUpdateID(transactionLogIndex, isRatisEnabled);
      dbKeyInfo.setReplicationConfig(replicationConfig);

      // Construct a new metadata map from KeyArgs.
      dbKeyInfo.getMetadata().clear();
      dbKeyInfo.getMetadata().putAll(KeyValueUtil.getFromProtobuf(
          keyArgs.getMetadataList()));

<<<<<<< HEAD
      if (keyArgs.hasExpectedDataGeneration()) {
        dbKeyInfo.setExpectedDataGeneration(keyArgs.getExpectedDataGeneration());
      }
=======
      // Construct a new tags from KeyArgs
      // Clear the old one when the key is overwritten
      dbKeyInfo.getTags().clear();
      dbKeyInfo.getTags().putAll(KeyValueUtil.getFromProtobuf(
          keyArgs.getTagsList()));

>>>>>>> 9f1f7ed2
      dbKeyInfo.setFileEncryptionInfo(encInfo);
      return dbKeyInfo;
    }

    // the key does not exist, create a new object.
    // Blocks will be appended as version 0.
    return createFileInfo(keyArgs, locations, replicationConfig,
            keyArgs.getDataSize(), encInfo, prefixManager,
            omBucketInfo, omPathInfo, transactionLogIndex, objectID);
  }

  /**
   * Create OmKeyInfo object.
   * @return OmKeyInfo
   */
  @SuppressWarnings("parameterNumber")
  protected OmKeyInfo createFileInfo(
      @Nonnull KeyArgs keyArgs,
      @Nonnull List<OmKeyLocationInfo> locations,
      @Nonnull ReplicationConfig replicationConfig,
      long size,
      @Nullable FileEncryptionInfo encInfo,
      @Nonnull PrefixManager prefixManager,
      @Nullable OmBucketInfo omBucketInfo,
      OMFileRequest.OMPathInfo omPathInfo,
      long transactionLogIndex, long objectID) {
    OmKeyInfo.Builder builder = new OmKeyInfo.Builder();
    builder.setVolumeName(keyArgs.getVolumeName())
            .setBucketName(keyArgs.getBucketName())
            .setKeyName(keyArgs.getKeyName())
            .setOmKeyLocationInfos(Collections.singletonList(
                    new OmKeyLocationInfoGroup(0, locations)))
            .setCreationTime(keyArgs.getModificationTime())
            .setModificationTime(keyArgs.getModificationTime())
            .setDataSize(size)
            .setReplicationConfig(replicationConfig)
            .setFileEncryptionInfo(encInfo)
            .setAcls(getAclsForKey(
                keyArgs, omBucketInfo, omPathInfo, prefixManager))
            .addAllMetadata(KeyValueUtil.getFromProtobuf(
                    keyArgs.getMetadataList()))
            .addAllTags(KeyValueUtil.getFromProtobuf(
                    keyArgs.getTagsList()))
            .setUpdateID(transactionLogIndex)
            .setOwnerName(keyArgs.getOwnerName())
            .setFile(true);
    if (omPathInfo instanceof OMFileRequest.OMPathInfoWithFSO) {
      // FileTable metadata format
      OMFileRequest.OMPathInfoWithFSO omPathInfoFSO
          = (OMFileRequest.OMPathInfoWithFSO) omPathInfo;
      objectID = omPathInfoFSO.getLeafNodeObjectId();
      builder.setParentObjectID(omPathInfoFSO.getLastKnownParentId());
      builder.setFileName(omPathInfoFSO.getLeafNodeName());
    }
    builder.setObjectID(objectID);
    return builder.build();
  }

  /**
   * Prepare OmKeyInfo for multi-part upload part key which will be persisted
   * to openKeyTable.
   * @return OmKeyInfo
   * @throws IOException
   */
  @SuppressWarnings("parameternumber")
  private OmKeyInfo prepareMultipartFileInfo(
          @Nonnull OMMetadataManager omMetadataManager,
          @Nonnull KeyArgs args, long size,
          @Nonnull List<OmKeyLocationInfo> locations,
          FileEncryptionInfo encInfo,  @Nonnull PrefixManager prefixManager,
          @Nullable OmBucketInfo omBucketInfo,
          OMFileRequest.OMPathInfo omPathInfo,
          @Nonnull long transactionLogIndex, long objectID)
          throws IOException {

    Preconditions.checkArgument(args.getMultipartNumber() > 0,
            "PartNumber Should be greater than zero");
    // When key is multipart upload part key, we should take replication
    // type and replication factor from original key which has done
    // initiate multipart upload. If we have not found any such, we throw
    // error no such multipart upload.
    String uploadID = args.getMultipartUploadID();
    Preconditions.checkNotNull(uploadID);
    String multipartKey = "";
    if (omPathInfo instanceof OMFileRequest.OMPathInfoWithFSO) {
      OMFileRequest.OMPathInfoWithFSO omPathInfoFSO
          = (OMFileRequest.OMPathInfoWithFSO) omPathInfo;
      final long volumeId = omMetadataManager.getVolumeId(
              args.getVolumeName());
      final long bucketId = omMetadataManager.getBucketId(
              args.getVolumeName(), args.getBucketName());
      // FileTable metadata format
      multipartKey = omMetadataManager.getMultipartKey(volumeId, bucketId,
          omPathInfoFSO.getLastKnownParentId(),
          omPathInfoFSO.getLeafNodeName(), uploadID);
    } else {
      multipartKey = omMetadataManager
              .getMultipartKey(args.getVolumeName(), args.getBucketName(),
                      args.getKeyName(), uploadID);
    }
    OmKeyInfo partKeyInfo =
        omMetadataManager.getOpenKeyTable(getBucketLayout()).get(multipartKey);
    if (partKeyInfo == null) {
      throw new OMException("No such Multipart upload is with specified " +
              "uploadId " + uploadID,
              OMException.ResultCodes.NO_SUCH_MULTIPART_UPLOAD_ERROR);
    }
    // For this upload part we don't need to check in KeyTable. As this
    // is not an actual key, it is a part of the key.
    return createFileInfo(args, locations, partKeyInfo.getReplicationConfig(),
            size, encInfo, prefixManager, omBucketInfo, omPathInfo,
            transactionLogIndex, objectID);
  }

  /**
   * Returns the DB key name of a multipart open key in OM metadata store.
   *
   * @param volumeName        - volume name.
   * @param bucketName        - bucket name.
   * @param keyName           - key name.
   * @param uploadID          - Multi part upload ID for this key.
   * @param omMetadataManager
   * @return
   * @throws IOException
   */
  protected String getDBMultipartOpenKey(String volumeName, String bucketName,
                                         String keyName, String uploadID,
                                         OMMetadataManager omMetadataManager)
      throws IOException {

    return omMetadataManager
        .getMultipartKey(volumeName, bucketName, keyName, uploadID);
  }

  /**
   * Prepare key for deletion service on overwrite.
   *
   * @param keyToDelete OmKeyInfo of a key to be in deleteTable
   * @param trxnLogIndex
   * @param isRatisEnabled
   * @return Old keys eligible for deletion.
   * @throws IOException
   */
  protected RepeatedOmKeyInfo getOldVersionsToCleanUp(
      @Nonnull OmKeyInfo keyToDelete, long trxnLogIndex,
      boolean isRatisEnabled) throws IOException {
    return OmUtils.prepareKeyForDelete(keyToDelete,
          trxnLogIndex, isRatisEnabled);
  }

  protected OzoneLockStrategy getOzoneLockStrategy(OzoneManager ozoneManager) {
    return ozoneManager.getOzoneLockProvider()
        .createLockStrategy(getBucketLayout());
  }

  /**
   * Wrap the uncommitted blocks as pseudoKeyInfo.
   *
   * @param uncommitted Uncommitted OmKeyLocationInfo
   * @param omKeyInfo   Args for key block
   * @return pseudoKeyInfo
   */
  protected OmKeyInfo wrapUncommittedBlocksAsPseudoKey(
      List<OmKeyLocationInfo> uncommitted, OmKeyInfo omKeyInfo) {
    if (uncommitted.isEmpty()) {
      return null;
    }
    LOG.debug("Detect allocated but uncommitted blocks {} in key {}.",
        uncommitted, omKeyInfo.getKeyName());
    OmKeyInfo pseudoKeyInfo = omKeyInfo.copyObject();
    // This is a special marker to indicate that SnapshotDeletingService
    // can reclaim this key's blocks unconditionally.
    pseudoKeyInfo.setObjectID(OBJECT_ID_RECLAIM_BLOCKS);
    // TODO dataSize of pseudoKey is not real here
    List<OmKeyLocationInfoGroup> uncommittedGroups = new ArrayList<>();
    // version not matters in the current logic of keyDeletingService,
    // all versions of blocks will be deleted.
    uncommittedGroups.add(new OmKeyLocationInfoGroup(0, uncommitted));
    pseudoKeyInfo.setKeyLocationVersions(uncommittedGroups);
    return pseudoKeyInfo;
  }

  /**
   * Remove blocks in-place from keysToBeFiltered that exist in referenceKey.
   * <p>
   * keysToBeFiltered.getOmKeyInfoList() becomes an empty list when all blocks
   * are filtered out.
   *
   * @param referenceKey OmKeyInfo
   * @param keysToBeFiltered RepeatedOmKeyInfo
   */
  protected void filterOutBlocksStillInUse(OmKeyInfo referenceKey,
                                           RepeatedOmKeyInfo keysToBeFiltered) {

    LOG.debug("Before block filtering, keysToBeFiltered = {}",
        keysToBeFiltered);

    // A HashSet for fast lookup. Gathers all ContainerBlockID entries inside
    // the referenceKey.
    HashSet<ContainerBlockID> cbIdSet = referenceKey.getKeyLocationVersions()
        .stream()
        .flatMap(e -> e.getLocationList().stream())
        .map(omKeyLocationInfo ->
            omKeyLocationInfo.getBlockID().getContainerBlockID())
        .collect(Collectors.toCollection(HashSet::new));

    // Pardon the nested loops. ContainerBlockID is 9-layer deep from:
    // keysToBeFiltered               // Layer 0. RepeatedOmKeyInfo
    //     .getOmKeyInfoList()        // 1. List<OmKeyInfo>
    //     .get(0)                    // 2. OmKeyInfo
    //     .getKeyLocationVersions()  // 3. List<OmKeyLocationInfoGroup>
    //     .get(0)                    // 4. OmKeyLocationInfoGroup
    //     .getLocationVersionMap()   // 5. Map<Long, List<OmKeyLocationInfo>>
    //     .get(version)              // 6. List<OmKeyLocationInfo>
    //     .get(0)                    // 7. OmKeyLocationInfo
    //     .getBlockID()              // 8. BlockID
    //     .getContainerBlockID();    // 9. ContainerBlockID

    // Using iterator instead of `for` or `forEach` for in-place entry removal

    // Layer 1: List<OmKeyInfo>
    Iterator<OmKeyInfo> iterOmKeyInfo = keysToBeFiltered
        .getOmKeyInfoList().iterator();

    while (iterOmKeyInfo.hasNext()) {
      // Note with HDDS-8462, each RepeatedOmKeyInfo should have only one entry,
      // so this outer most loop should never be entered twice in each call.

      // But for completeness sake I shall put it here.
      // Remove only when RepeatedOmKeyInfo is no longer used.

      // Layer 2: OmKeyInfo
      OmKeyInfo oldOmKeyInfo = iterOmKeyInfo.next();
      // Layer 3: List<OmKeyLocationInfoGroup>
      Iterator<OmKeyLocationInfoGroup> iterKeyLocInfoGroup = oldOmKeyInfo
          .getKeyLocationVersions().iterator();
      while (iterKeyLocInfoGroup.hasNext()) {
        // Layer 4: OmKeyLocationInfoGroup
        OmKeyLocationInfoGroup keyLocInfoGroup = iterKeyLocInfoGroup.next();
        // Layer 5: Map<Long, List<OmKeyLocationInfo>>
        Iterator<Map.Entry<Long, List<OmKeyLocationInfo>>> iterVerMap =
            keyLocInfoGroup.getLocationVersionMap().entrySet().iterator();

        while (iterVerMap.hasNext()) {
          Map.Entry<Long, List<OmKeyLocationInfo>> mapEntry = iterVerMap.next();
          // Layer 6: List<OmKeyLocationInfo>
          List<OmKeyLocationInfo> omKeyLocationInfoList = mapEntry.getValue();

          Iterator<OmKeyLocationInfo> iterKeyLocInfo =
              omKeyLocationInfoList.iterator();
          while (iterKeyLocInfo.hasNext()) {
            // Layer 7: OmKeyLocationInfo
            OmKeyLocationInfo keyLocationInfo = iterKeyLocInfo.next();
            // Layer 8: BlockID. Then Layer 9: ContainerBlockID
            ContainerBlockID cbId = keyLocationInfo
                .getBlockID().getContainerBlockID();

            if (cbIdSet.contains(cbId)) {
              // Remove this block from oldVerKeyInfo because it is referenced.
              iterKeyLocInfo.remove();
              LOG.debug("Filtered out block: {}", cbId);
            }
          }

          // Cleanup when Layer 6 is an empty list
          if (omKeyLocationInfoList.isEmpty()) {
            iterVerMap.remove();
          }
        }

        // Cleanup when Layer 5 is an empty map
        if (keyLocInfoGroup.getLocationVersionMap().isEmpty()) {
          iterKeyLocInfoGroup.remove();
        }
      }

      // Cleanup when Layer 3 is an empty list
      if (oldOmKeyInfo.getKeyLocationVersions().isEmpty()) {
        iterOmKeyInfo.remove();
      }
    }

    // Intentional extra space for alignment
    LOG.debug("After block filtering,  keysToBeFiltered = {}",
        keysToBeFiltered);
  }

  protected void validateEncryptionKeyInfo(OmBucketInfo bucketInfo, KeyArgs keyArgs) throws OMException {
    if (bucketInfo.getEncryptionKeyInfo() != null && !keyArgs.hasFileEncryptionInfo()) {
      throw new OMException("Attempting to create unencrypted file " +
          keyArgs.getKeyName() + " in encrypted bucket " + keyArgs.getBucketName(), INVALID_REQUEST);
    }
  }
}<|MERGE_RESOLUTION|>--- conflicted
+++ resolved
@@ -779,18 +779,16 @@
       dbKeyInfo.getMetadata().putAll(KeyValueUtil.getFromProtobuf(
           keyArgs.getMetadataList()));
 
-<<<<<<< HEAD
-      if (keyArgs.hasExpectedDataGeneration()) {
-        dbKeyInfo.setExpectedDataGeneration(keyArgs.getExpectedDataGeneration());
-      }
-=======
       // Construct a new tags from KeyArgs
       // Clear the old one when the key is overwritten
       dbKeyInfo.getTags().clear();
       dbKeyInfo.getTags().putAll(KeyValueUtil.getFromProtobuf(
           keyArgs.getTagsList()));
 
->>>>>>> 9f1f7ed2
+      if (keyArgs.hasExpectedDataGeneration()) {
+        dbKeyInfo.setExpectedDataGeneration(keyArgs.getExpectedDataGeneration());
+      }
+
       dbKeyInfo.setFileEncryptionInfo(encInfo);
       return dbKeyInfo;
     }
