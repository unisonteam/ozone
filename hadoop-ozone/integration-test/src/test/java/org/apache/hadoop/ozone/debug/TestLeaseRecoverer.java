/*
 * Licensed to the Apache Software Foundation (ASF) under one or more
 * contributor license agreements.  See the NOTICE file distributed with this
 * work for additional information regarding copyright ownership.  The ASF
 * licenses this file to you under the Apache License, Version 2.0 (the
 * "License"); you may not use this file except in compliance with the License.
 * You may obtain a copy of the License at
 * <p>
 * http://www.apache.org/licenses/LICENSE-2.0
 * <p>
 * Unless required by applicable law or agreed to in writing, software
 * distributed under the License is distributed on an "AS IS" BASIS, WITHOUT
 * WARRANTIES OR CONDITIONS OF ANY KIND, either express or implied. See the
 * License for the specific language governing permissions and limitations under
 * the License.
 */
package org.apache.hadoop.ozone.debug;

import java.io.IOException;
import java.io.PrintWriter;
import java.io.StringWriter;
import java.util.concurrent.ThreadLocalRandom;
import java.util.concurrent.TimeUnit;

import org.apache.hadoop.fs.LeaseRecoverable;
import org.apache.hadoop.hdds.scm.OzoneClientConfig;
import org.junit.jupiter.api.AfterAll;
import org.junit.jupiter.api.BeforeAll;
import org.junit.jupiter.api.Test;
import org.junit.jupiter.api.Timeout;
import picocli.CommandLine;

import org.apache.hadoop.fs.CommonConfigurationKeysPublic;
import org.apache.hadoop.fs.FSDataOutputStream;
import org.apache.hadoop.fs.FileStatus;
import org.apache.hadoop.fs.FileSystem;
import org.apache.hadoop.fs.Path;
import org.apache.hadoop.hdds.conf.OzoneConfiguration;
import org.apache.hadoop.hdds.utils.IOUtils;
import org.apache.hadoop.ozone.MiniOzoneCluster;
import org.apache.hadoop.ozone.OzoneConfigKeys;
import org.apache.hadoop.ozone.TestDataUtil;
import org.apache.hadoop.ozone.client.OzoneBucket;
import org.apache.hadoop.ozone.client.OzoneClient;
import org.apache.hadoop.ozone.om.helpers.BucketLayout;

import static org.apache.hadoop.ozone.OzoneConsts.OZONE_OFS_URI_SCHEME;
import static org.apache.hadoop.ozone.OzoneConsts.OZONE_URI_DELIMITER;
import static org.apache.hadoop.ozone.om.OMConfigKeys.OZONE_OM_ADDRESS_KEY;
import static org.junit.jupiter.api.Assertions.assertThrows;
import static org.junit.jupiter.api.Assertions.assertEquals;
import static org.junit.jupiter.api.Assertions.assertTrue;

/**
 * Test cases for LeaseRecoverer.
 */
@Timeout(value = 120000, unit = TimeUnit.MILLISECONDS)
public class TestLeaseRecoverer {
  private static MiniOzoneCluster cluster = null;
  private static OzoneConfiguration conf;
  private static OzoneBucket fsoOzoneBucket;
  private static OzoneClient client;

  /**
   * Create a MiniDFSCluster for testing.
   * <p>
   *
   * @throws IOException
   */
  @BeforeAll
  public static void init() throws Exception {
    conf = new OzoneConfiguration();
    conf.setBoolean(OzoneConfigKeys.OZONE_FS_HSYNC_ENABLED, true);
<<<<<<< HEAD
    conf.set(OzoneConfigKeys.OZONE_OM_LEASE_SOFT_LIMIT, "0s");
    OzoneClientConfig clientConfig = conf.getObject(OzoneClientConfig.class);
    clientConfig.setStreamBufferFlushDelay(false);
    conf.setFromObject(clientConfig);
    String clusterId = UUID.randomUUID().toString();
    String scmId = UUID.randomUUID().toString();
    String omId = UUID.randomUUID().toString();
=======
>>>>>>> 60bcdafa
    // Set the number of keys to be processed during batch operate.
    cluster = MiniOzoneCluster.newBuilder(conf).build();
    cluster.waitForClusterToBeReady();
    client = cluster.newClient();

    // create a volume and a FSO bucket
    fsoOzoneBucket = TestDataUtil
        .createVolumeAndBucket(client, BucketLayout.FILE_SYSTEM_OPTIMIZED);
  }

  @AfterAll
  public static void teardownClass() {
    IOUtils.closeQuietly(client);
    if (cluster != null) {
      cluster.shutdown();
    }
  }

  @Test
  public void testCLI() throws IOException {
    final String rootPath = String.format("%s://%s/",
        OZONE_OFS_URI_SCHEME, conf.get(OZONE_OM_ADDRESS_KEY));
    conf.set(CommonConfigurationKeysPublic.FS_DEFAULT_NAME_KEY, rootPath);
    FileSystem fs = FileSystem.get(conf);
    final String dir = rootPath + fsoOzoneBucket.getVolumeName()
        + OZONE_URI_DELIMITER + fsoOzoneBucket.getName();
    final Path file = new Path(dir, "file");
    final int dataSize = 1024;
    final byte[] data = new byte[dataSize];
    ThreadLocalRandom.current().nextBytes(data);

    // create a file, write, hsync
    FSDataOutputStream os = fs.create(file, true);
    os.write(data);
    os.hsync();
    // call lease recovery cli
    String[] args = new String[] {
        "--path", file.toUri().toString()};
    StringWriter stdout = new StringWriter();
    PrintWriter pstdout = new PrintWriter(stdout);
    StringWriter stderr = new StringWriter();
    PrintWriter pstderr = new PrintWriter(stderr);

    CommandLine cmd = new CommandLine(new LeaseRecoverer())
        .setOut(pstdout)
        .setErr(pstderr);
    cmd.execute(args);

    assertEquals("", stderr.toString());

    // make sure file is visible and closed
    FileStatus fileStatus = fs.getFileStatus(file);
    assertEquals(dataSize, fileStatus.getLen());
    // write data
    os.write(data);
    // flush should fail since flush will call writeChunk and putBlock
    assertThrows(IOException.class, os::flush);

    fileStatus = fs.getFileStatus(file);
    assertEquals(dataSize, fileStatus.getLen());
    // make sure hsync fails
    assertThrows(IOException.class, os::hsync);
    // make sure length remains the same
    fileStatus = fs.getFileStatus(file);
    assertEquals(dataSize, fileStatus.getLen());
    // close succeeds since it's already closed in failure handling of flush
    assertTrue(((LeaseRecoverable)fs).isFileClosed(file));
    os.close();
    // make sure length remains the same
    fileStatus = fs.getFileStatus(file);
    assertEquals(dataSize, fileStatus.getLen());

    // recover the same file second time should succeed
    cmd.execute(args);
    assertEquals("", stderr.toString());
  }
}<|MERGE_RESOLUTION|>--- conflicted
+++ resolved
@@ -71,16 +71,10 @@
   public static void init() throws Exception {
     conf = new OzoneConfiguration();
     conf.setBoolean(OzoneConfigKeys.OZONE_FS_HSYNC_ENABLED, true);
-<<<<<<< HEAD
     conf.set(OzoneConfigKeys.OZONE_OM_LEASE_SOFT_LIMIT, "0s");
     OzoneClientConfig clientConfig = conf.getObject(OzoneClientConfig.class);
     clientConfig.setStreamBufferFlushDelay(false);
     conf.setFromObject(clientConfig);
-    String clusterId = UUID.randomUUID().toString();
-    String scmId = UUID.randomUUID().toString();
-    String omId = UUID.randomUUID().toString();
-=======
->>>>>>> 60bcdafa
     // Set the number of keys to be processed during batch operate.
     cluster = MiniOzoneCluster.newBuilder(conf).build();
     cluster.waitForClusterToBeReady();
