/**
 * Licensed to the Apache Software Foundation (ASF) under one or more
 * contributor license agreements.  See the NOTICE file distributed with this
 * work for additional information regarding copyright ownership.  The ASF
 * licenses this file to you under the Apache License, Version 2.0 (the
 * "License"); you may not use this file except in compliance with the License.
 * You may obtain a copy of the License at
 * <p>
 * http://www.apache.org/licenses/LICENSE-2.0
 * <p>
 * Unless required by applicable law or agreed to in writing, software
 * distributed under the License is distributed on an "AS IS" BASIS, WITHOUT
 * WARRANTIES OR CONDITIONS OF ANY KIND, either express or implied. See the
 * License for the specific language governing permissions and limitations under
 * the License.
 */
package org.apache.hadoop.ozone.container.common;

import java.io.File;
import java.net.InetSocketAddress;
import java.util.List;
import java.util.Map;
import java.util.UUID;

import org.apache.hadoop.fs.FileUtil;
import org.apache.hadoop.hdds.HddsConfigKeys;
import org.apache.hadoop.hdds.conf.OzoneConfiguration;
import org.apache.hadoop.hdds.protocol.DatanodeDetails;
import org.apache.hadoop.hdds.protocol.proto.HddsProtos;
import org.apache.hadoop.hdds.protocol.proto
    .StorageContainerDatanodeProtocolProtos.LayoutVersionProto;
import org.apache.hadoop.hdds.protocol.proto.StorageContainerDatanodeProtocolProtos.CloseContainerCommandProto;
import org.apache.hadoop.hdds.protocol.proto.StorageContainerDatanodeProtocolProtos.CommandStatus.Status;
import org.apache.hadoop.hdds.protocol.proto.StorageContainerDatanodeProtocolProtos.DeleteBlocksCommandProto;
import org.apache.hadoop.hdds.protocol.proto.StorageContainerDatanodeProtocolProtos.DeletedBlocksTransaction;
import org.apache.hadoop.hdds.protocol.proto.StorageContainerDatanodeProtocolProtos.ReplicateContainerCommandProto;
import org.apache.hadoop.hdds.protocol.proto.StorageContainerDatanodeProtocolProtos.SCMCommandProto;
import org.apache.hadoop.hdds.protocol.proto.StorageContainerDatanodeProtocolProtos.SCMCommandProto.Type;
import org.apache.hadoop.hdds.protocol.proto.StorageContainerDatanodeProtocolProtos.SCMHeartbeatRequestProto;
import org.apache.hadoop.hdds.protocol.proto.StorageContainerDatanodeProtocolProtos.SCMHeartbeatResponseProto;
import org.apache.hadoop.hdds.protocol.proto.StorageContainerDatanodeProtocolProtos.SCMRegisteredResponseProto;
import org.apache.hadoop.hdds.protocol.proto.StorageContainerDatanodeProtocolProtos.SCMVersionResponseProto;
import org.apache.hadoop.hdds.protocol.proto.StorageContainerDatanodeProtocolProtos.StorageReportProto;
import org.apache.hadoop.hdds.scm.TestUtils;
import org.apache.hadoop.hdds.scm.VersionInfo;
import org.apache.hadoop.hdds.scm.pipeline.PipelineID;
import org.apache.hadoop.hdds.upgrade.HDDSLayoutVersionManager;
import org.apache.hadoop.ipc.RPC;
import org.apache.hadoop.ozone.OzoneConfigKeys;
import org.apache.hadoop.ozone.container.common.statemachine.DatanodeStateMachine;
import org.apache.hadoop.ozone.container.common.statemachine.EndpointStateMachine;
import org.apache.hadoop.ozone.container.common.statemachine.StateContext;
import org.apache.hadoop.ozone.container.common.states.endpoint.HeartbeatEndpointTask;
import org.apache.hadoop.ozone.container.common.states.endpoint.RegisterEndpointTask;
import org.apache.hadoop.ozone.container.common.states.endpoint.VersionEndpointTask;
import org.apache.hadoop.ozone.container.common.volume.HddsVolume;
import org.apache.hadoop.ozone.container.ozoneimpl.ContainerController;
import org.apache.hadoop.ozone.container.ozoneimpl.OzoneContainer;
import org.apache.hadoop.ozone.container.replication.ReplicationServer.ReplicationConfig;
import org.apache.hadoop.ozone.protocol.commands.CommandStatus;
import org.apache.hadoop.test.GenericTestUtils;
import org.apache.hadoop.test.PathUtils;
import org.apache.hadoop.util.Time;

import static org.apache.hadoop.hdds.DFSConfigKeysLegacy.DFS_DATANODE_DATA_DIR_KEY;
import static org.apache.hadoop.hdds.HddsConfigKeys.OZONE_METADATA_DIRS;
import static org.apache.hadoop.hdds.protocol.MockDatanodeDetails.randomDatanodeDetails;
import static org.apache.hadoop.ozone.container.common.ContainerTestUtils.createEndpoint;
import static org.hamcrest.Matchers.lessThanOrEqualTo;
import org.junit.AfterClass;
import org.junit.Assert;
import static org.junit.Assert.assertEquals;
import static org.junit.Assert.assertNotNull;
import static org.junit.Assert.assertTrue;
import org.junit.BeforeClass;
import org.junit.Test;
import org.mockito.Mockito;
import static org.mockito.Mockito.mock;
import static org.mockito.Mockito.when;

/**
 * Tests the endpoints.
 */
public class TestEndPoint {
  private static InetSocketAddress serverAddress;
  private static RPC.Server scmServer;
  private static ScmTestMock scmServerImpl;
  private static File testDir;
  private static OzoneConfiguration config;
  private static final int TEST_SOFTWARE_LAYOUT_VERSION = 0;
  private static final int TEST_METADATA_LAYOUT_VERSION = 0;

  @AfterClass
  public static void tearDown() throws Exception {
    if (scmServer != null) {
      scmServer.stop();
    }
    FileUtil.fullyDelete(testDir);
  }

  @BeforeClass
  public static void setUp() throws Exception {
    serverAddress = SCMTestUtils.getReuseableAddress();
    scmServerImpl = new ScmTestMock();
    scmServer = SCMTestUtils.startScmRpcServer(SCMTestUtils.getConf(),
        scmServerImpl, serverAddress, 10);
    testDir = PathUtils.getTestDir(TestEndPoint.class);
    config = SCMTestUtils.getConf();
    config.set(DFS_DATANODE_DATA_DIR_KEY, testDir.getAbsolutePath());
    config.set(OZONE_METADATA_DIRS, testDir.getAbsolutePath());
    config
        .setBoolean(OzoneConfigKeys.DFS_CONTAINER_RATIS_IPC_RANDOM_PORT, true);
    config.set(HddsConfigKeys.HDDS_COMMAND_STATUS_REPORT_INTERVAL, "1s");
    config.setFromObject(new ReplicationConfig().setPort(0));
  }

  @Test
  /**
   * This test asserts that we are able to make a version call to SCM server
   * and gets back the expected values.
   */
  public void testGetVersion() throws Exception {
    try (EndpointStateMachine rpcEndPoint =
        createEndpoint(SCMTestUtils.getConf(),
            serverAddress, 1000)) {
      SCMVersionResponseProto responseProto = rpcEndPoint.getEndPoint()
          .getVersion(null);
      Assert.assertNotNull(responseProto);
      Assert.assertEquals(VersionInfo.DESCRIPTION_KEY,
          responseProto.getKeys(0).getKey());
      Assert.assertEquals(VersionInfo.getLatestVersion().getDescription(),
          responseProto.getKeys(0).getValue());
    }
  }

  @Test
  /**
   * We make getVersion RPC call, but via the VersionEndpointTask which is
   * how the state machine would make the call.
   */
  public void testGetVersionTask() throws Exception {
    OzoneConfiguration conf = SCMTestUtils.getConf();
    conf.setFromObject(new ReplicationConfig().setPort(0));
    try (EndpointStateMachine rpcEndPoint = createEndpoint(conf,
        serverAddress, 1000)) {
      DatanodeDetails datanodeDetails = randomDatanodeDetails();
      OzoneContainer ozoneContainer = new OzoneContainer(
          datanodeDetails, conf, getContext(datanodeDetails), null);
      rpcEndPoint.setState(EndpointStateMachine.EndPointStates.GETVERSION);
      VersionEndpointTask versionTask = new VersionEndpointTask(rpcEndPoint,
          conf, ozoneContainer);
      EndpointStateMachine.EndPointStates newState = versionTask.call();

      // if version call worked the endpoint should automatically move to the
      // next state.
      Assert.assertEquals(EndpointStateMachine.EndPointStates.REGISTER,
          newState);

      // Now rpcEndpoint should remember the version it got from SCM
      Assert.assertNotNull(rpcEndPoint.getVersion());
    }
  }

  @Test
  public void testCheckVersionResponse() throws Exception {
    OzoneConfiguration conf = SCMTestUtils.getConf();
    conf.setBoolean(OzoneConfigKeys.DFS_CONTAINER_IPC_RANDOM_PORT,
        true);
    conf.setBoolean(OzoneConfigKeys.DFS_CONTAINER_RATIS_IPC_RANDOM_PORT,
        true);
    conf.setFromObject(new ReplicationConfig().setPort(0));
    try (EndpointStateMachine rpcEndPoint = createEndpoint(conf,
        serverAddress, 1000)) {
      GenericTestUtils.LogCapturer logCapturer = GenericTestUtils.LogCapturer
          .captureLogs(VersionEndpointTask.LOG);
      DatanodeDetails datanodeDetails = randomDatanodeDetails();
      OzoneContainer ozoneContainer = new OzoneContainer(
          datanodeDetails, conf, getContext(datanodeDetails), null);
      rpcEndPoint.setState(EndpointStateMachine.EndPointStates.GETVERSION);
      VersionEndpointTask versionTask = new VersionEndpointTask(rpcEndPoint,
          conf, ozoneContainer);
      EndpointStateMachine.EndPointStates newState = versionTask.call();

      // if version call worked the endpoint should automatically move to the
      // next state.
      Assert.assertEquals(EndpointStateMachine.EndPointStates.REGISTER,
          newState);

      // Now rpcEndpoint should remember the version it got from SCM
      Assert.assertNotNull(rpcEndPoint.getVersion());

      // Now change server scmId, so datanode scmId  will be
      // different from SCM server response scmId
      String newScmId = UUID.randomUUID().toString();
      scmServerImpl.setScmId(newScmId);
      rpcEndPoint.setState(EndpointStateMachine.EndPointStates.GETVERSION);
      newState = versionTask.call();
      Assert.assertEquals(EndpointStateMachine.EndPointStates.SHUTDOWN,
          newState);
      List<HddsVolume> volumesList = ozoneContainer.getVolumeSet()
          .getFailedVolumesList();
      Assert.assertTrue(volumesList.size() == 1);
      File expectedScmDir = new File(volumesList.get(0).getHddsRootDir(),
          scmServerImpl.getScmId());
      Assert.assertTrue(logCapturer.getOutput().contains("expected scm " +
          "directory " + expectedScmDir.getAbsolutePath() + " does not " +
          "exist"));
      Assert.assertTrue(ozoneContainer.getVolumeSet().getVolumesList().size()
          == 0);
      Assert.assertTrue(ozoneContainer.getVolumeSet().getFailedVolumesList()
          .size() == 1);

    }
  }

  @Test
  /**
   * This test makes a call to end point where there is no SCM server. We
   * expect that versionTask should be able to handle it.
   */
  public void testGetVersionToInvalidEndpoint() throws Exception {
    OzoneConfiguration conf = SCMTestUtils.getConf();
    InetSocketAddress nonExistentServerAddress = SCMTestUtils
        .getReuseableAddress();
    try (EndpointStateMachine rpcEndPoint = createEndpoint(conf,
        nonExistentServerAddress, 1000)) {
      rpcEndPoint.setState(EndpointStateMachine.EndPointStates.GETVERSION);
      DatanodeDetails datanodeDetails = randomDatanodeDetails();
      OzoneContainer ozoneContainer = new OzoneContainer(
          datanodeDetails, conf, getContext(datanodeDetails), null);
      VersionEndpointTask versionTask = new VersionEndpointTask(rpcEndPoint,
          conf, ozoneContainer);
      EndpointStateMachine.EndPointStates newState = versionTask.call();

      // This version call did NOT work, so endpoint should remain in the same
      // state.
      Assert.assertEquals(EndpointStateMachine.EndPointStates.GETVERSION,
          newState);
    }
  }

  @Test
  /**
   * This test makes a getVersionRPC call, but the DummyStorageServer is
   * going to respond little slowly. We will assert that we are still in the
   * GETVERSION state after the timeout.
   */
  public void testGetVersionAssertRpcTimeOut() throws Exception {
    final long rpcTimeout = 1000;
    final long tolerance = 100;
    OzoneConfiguration conf = SCMTestUtils.getConf();

    try (EndpointStateMachine rpcEndPoint = createEndpoint(conf,
        serverAddress, (int) rpcTimeout)) {
      rpcEndPoint.setState(EndpointStateMachine.EndPointStates.GETVERSION);
      DatanodeDetails datanodeDetails = randomDatanodeDetails();
      OzoneContainer ozoneContainer = new OzoneContainer(
          datanodeDetails, conf, getContext(datanodeDetails), null);
      VersionEndpointTask versionTask = new VersionEndpointTask(rpcEndPoint,
          conf, ozoneContainer);

      scmServerImpl.setRpcResponseDelay(1500);
      long start = Time.monotonicNow();
      EndpointStateMachine.EndPointStates newState = versionTask.call();
      long end = Time.monotonicNow();
      scmServerImpl.setRpcResponseDelay(0);
      Assert.assertThat(end - start, lessThanOrEqualTo(rpcTimeout + tolerance));
      Assert.assertEquals(EndpointStateMachine.EndPointStates.GETVERSION,
          newState);
    }
  }

  @Test
  public void testRegister() throws Exception {
    DatanodeDetails nodeToRegister = randomDatanodeDetails();
    LayoutVersionProto layoutInfo = LayoutVersionProto.newBuilder()
        .setMetadataLayoutVersion(TEST_METADATA_LAYOUT_VERSION)
        .setSoftwareLayoutVersion(TEST_SOFTWARE_LAYOUT_VERSION)
        .build();
    try (EndpointStateMachine rpcEndPoint = createEndpoint(
        SCMTestUtils.getConf(), serverAddress, 1000)) {
      SCMRegisteredResponseProto responseProto = rpcEndPoint.getEndPoint()
          .register(nodeToRegister.getExtendedProtoBufMessage(), TestUtils
                  .createNodeReport(
                      getStorageReports(nodeToRegister.getUuid())),
              TestUtils.getRandomContainerReports(10),
<<<<<<< HEAD
                  TestUtils.getRandomPipelineReports(), layoutInfo);
=======
              TestUtils.getRandomPipelineReports());
>>>>>>> 375da4d2
      Assert.assertNotNull(responseProto);
      Assert.assertEquals(nodeToRegister.getUuidString(),
          responseProto.getDatanodeUUID());
      Assert.assertNotNull(responseProto.getClusterID());
      Assert.assertEquals(10, scmServerImpl.
          getContainerCountsForDatanode(nodeToRegister));
      Assert.assertEquals(1, scmServerImpl.getNodeReportsCount(nodeToRegister));
    }
  }

  private StorageReportProto getStorageReports(UUID id) {
    String storagePath = testDir.getAbsolutePath() + "/" + id;
    return TestUtils.createStorageReport(id, storagePath, 100, 10, 90, null);
  }

  private EndpointStateMachine registerTaskHelper(
      InetSocketAddress scmAddress,
      int rpcTimeout, boolean clearDatanodeDetails
  ) throws Exception {
    OzoneConfiguration conf = SCMTestUtils.getConf();
    EndpointStateMachine rpcEndPoint =
        createEndpoint(conf,
            scmAddress, rpcTimeout);
    rpcEndPoint.setState(EndpointStateMachine.EndPointStates.REGISTER);
    OzoneContainer ozoneContainer = mock(OzoneContainer.class);
    when(ozoneContainer.getNodeReport()).thenReturn(TestUtils
        .createNodeReport(getStorageReports(UUID.randomUUID())));
    ContainerController controller = Mockito.mock(ContainerController.class);
    when(controller.getContainerReport()).thenReturn(
        TestUtils.getRandomContainerReports(10));
    when(ozoneContainer.getController()).thenReturn(controller);
    when(ozoneContainer.getPipelineReport()).thenReturn(
<<<<<<< HEAD
            TestUtils.getRandomPipelineReports());
    HDDSLayoutVersionManager versionManager =
        Mockito.mock(HDDSLayoutVersionManager.class);
    when(versionManager.getMetadataLayoutVersion())
        .thenReturn(TEST_METADATA_LAYOUT_VERSION);
    when(versionManager.getSoftwareLayoutVersion())
        .thenReturn(TEST_SOFTWARE_LAYOUT_VERSION);
=======
        TestUtils.getRandomPipelineReports());
>>>>>>> 375da4d2
    RegisterEndpointTask endpointTask =
        new RegisterEndpointTask(rpcEndPoint, conf, ozoneContainer,
            mock(StateContext.class), versionManager);
    if (!clearDatanodeDetails) {
      DatanodeDetails datanodeDetails = randomDatanodeDetails();
      endpointTask.setDatanodeDetails(datanodeDetails);
    }
    endpointTask.call();
    return rpcEndPoint;
  }

  @Test
  public void testRegisterTask() throws Exception {
    try (EndpointStateMachine rpcEndpoint =
        registerTaskHelper(serverAddress, 1000, false)) {
      // Successful register should move us to Heartbeat state.
      Assert.assertEquals(EndpointStateMachine.EndPointStates.HEARTBEAT,
          rpcEndpoint.getState());
    }
  }

  @Test
  public void testRegisterToInvalidEndpoint() throws Exception {
    InetSocketAddress address = SCMTestUtils.getReuseableAddress();
    try (EndpointStateMachine rpcEndpoint =
        registerTaskHelper(address, 1000, false)) {
      Assert.assertEquals(EndpointStateMachine.EndPointStates.REGISTER,
          rpcEndpoint.getState());
    }
  }

  @Test
  public void testRegisterNoContainerID() throws Exception {
    InetSocketAddress address = SCMTestUtils.getReuseableAddress();
    try (EndpointStateMachine rpcEndpoint =
        registerTaskHelper(address, 1000, true)) {
      // No Container ID, therefore we tell the datanode that we would like to
      // shutdown.
      Assert.assertEquals(EndpointStateMachine.EndPointStates.SHUTDOWN,
          rpcEndpoint.getState());
    }
  }

  @Test
  public void testRegisterRpcTimeout() throws Exception {
    final long rpcTimeout = 1000;
    final long tolerance = 200;
    scmServerImpl.setRpcResponseDelay(1500);
    long start = Time.monotonicNow();
    registerTaskHelper(serverAddress, 1000, false).close();
    long end = Time.monotonicNow();
    scmServerImpl.setRpcResponseDelay(0);
    Assert.assertThat(end - start, lessThanOrEqualTo(rpcTimeout + tolerance));
  }

  @Test
  public void testHeartbeat() throws Exception {
    DatanodeDetails dataNode = randomDatanodeDetails();
    try (EndpointStateMachine rpcEndPoint =
        createEndpoint(SCMTestUtils.getConf(),
            serverAddress, 1000)) {
      SCMHeartbeatRequestProto request = SCMHeartbeatRequestProto.newBuilder()
          .setDatanodeDetails(dataNode.getProtoBufMessage())
          .setNodeReport(TestUtils.createNodeReport(
              getStorageReports(UUID.randomUUID())))
          .build();

      SCMHeartbeatResponseProto responseProto = rpcEndPoint.getEndPoint()
          .sendHeartbeat(request);
      Assert.assertNotNull(responseProto);
      Assert.assertEquals(0, responseProto.getCommandsCount());
    }
  }

  @Test
  public void testHeartbeatWithCommandStatusReport() throws Exception {
    DatanodeDetails dataNode = randomDatanodeDetails();
    try (EndpointStateMachine rpcEndPoint =
        createEndpoint(SCMTestUtils.getConf(),
            serverAddress, 1000)) {
      // Add some scmCommands for heartbeat response
      addScmCommands();

      SCMHeartbeatRequestProto request = SCMHeartbeatRequestProto.newBuilder()
          .setDatanodeDetails(dataNode.getProtoBufMessage())
          .setNodeReport(TestUtils.createNodeReport(
              getStorageReports(UUID.randomUUID())))
          .build();

      SCMHeartbeatResponseProto responseProto = rpcEndPoint.getEndPoint()
          .sendHeartbeat(request);
      assertNotNull(responseProto);
      assertEquals(3, responseProto.getCommandsCount());
      assertEquals(0, scmServerImpl.getCommandStatusReportCount());

      // Send heartbeat again from heartbeat endpoint task
      final StateContext stateContext = heartbeatTaskHelper(
          serverAddress, 3000);
      Map<Long, CommandStatus> map = stateContext.getCommandStatusMap();
      assertNotNull(map);
      assertEquals("Should have 1 objects", 1, map.size());
      assertTrue(map.containsKey(3L));
      assertEquals(Type.deleteBlocksCommand, map.get(3L).getType());
      assertEquals(Status.PENDING, map.get(3L).getStatus());

      scmServerImpl.clearScmCommandRequests();
    }
  }

  private void addScmCommands() {
    SCMCommandProto closeCommand = SCMCommandProto.newBuilder()
        .setCloseContainerCommandProto(
            CloseContainerCommandProto.newBuilder().setCmdId(1)
                .setContainerID(1)
                .setPipelineID(PipelineID.randomId().getProtobuf())
                .build())
        .setCommandType(Type.closeContainerCommand)
        .build();
    SCMCommandProto replicationCommand = SCMCommandProto.newBuilder()
        .setReplicateContainerCommandProto(
            ReplicateContainerCommandProto.newBuilder()
                .setCmdId(2)
                .setContainerID(2)
                .build())
        .setCommandType(Type.replicateContainerCommand)
        .build();
    SCMCommandProto deleteBlockCommand = SCMCommandProto.newBuilder()
        .setDeleteBlocksCommandProto(
            DeleteBlocksCommandProto.newBuilder()
                .setCmdId(3)
                .addDeletedBlocksTransactions(
                    DeletedBlocksTransaction.newBuilder()
                        .setContainerID(45)
                        .setCount(1)
                        .setTxID(23)
                        .build())
                .build())
        .setCommandType(Type.deleteBlocksCommand)
        .build();
    scmServerImpl.addScmCommandRequest(closeCommand);
    scmServerImpl.addScmCommandRequest(deleteBlockCommand);
    scmServerImpl.addScmCommandRequest(replicationCommand);
  }

  private StateContext heartbeatTaskHelper(
      InetSocketAddress scmAddress,
      int rpcTimeout
  ) throws Exception {
    OzoneConfiguration conf = SCMTestUtils.getConf();
    conf.set(DFS_DATANODE_DATA_DIR_KEY, testDir.getAbsolutePath());
    conf.set(OZONE_METADATA_DIRS, testDir.getAbsolutePath());
    // Mini Ozone cluster will not come up if the port is not true, since
    // Ratis will exit if the server port cannot be bound. We can remove this
    // hard coding once we fix the Ratis default behaviour.
    conf.setBoolean(OzoneConfigKeys.DFS_CONTAINER_RATIS_IPC_RANDOM_PORT, true);

    // Create a datanode state machine for stateConext used by endpoint task
    try (DatanodeStateMachine stateMachine = new DatanodeStateMachine(
        randomDatanodeDetails(), conf, null, null);
        EndpointStateMachine rpcEndPoint =
            createEndpoint(conf, scmAddress, rpcTimeout)) {
      HddsProtos.DatanodeDetailsProto datanodeDetailsProto =
          randomDatanodeDetails().getProtoBufMessage();
      rpcEndPoint.setState(EndpointStateMachine.EndPointStates.HEARTBEAT);

      final StateContext stateContext =
          new StateContext(conf, DatanodeStateMachine.DatanodeStates.RUNNING,
              stateMachine);

      HeartbeatEndpointTask endpointTask =
          new HeartbeatEndpointTask(rpcEndPoint, conf, stateContext,
              stateMachine.getDataNodeVersionManager());
      endpointTask.setDatanodeDetailsProto(datanodeDetailsProto);
      endpointTask.call();
      Assert.assertNotNull(endpointTask.getDatanodeDetailsProto());

      Assert.assertEquals(EndpointStateMachine.EndPointStates.HEARTBEAT,
          rpcEndPoint.getState());
      return stateContext;
    }
  }

  @Test
  public void testHeartbeatTask() throws Exception {
    heartbeatTaskHelper(serverAddress, 1000);
  }

  @Test
  public void testHeartbeatTaskToInvalidNode() throws Exception {
    InetSocketAddress invalidAddress = SCMTestUtils.getReuseableAddress();
    heartbeatTaskHelper(invalidAddress, 1000);
  }

  @Test
  public void testHeartbeatTaskRpcTimeOut() throws Exception {
    final long rpcTimeout = 1000;
    final long tolerance = 200;
    scmServerImpl.setRpcResponseDelay(1500);
    long start = Time.monotonicNow();
    InetSocketAddress invalidAddress = SCMTestUtils.getReuseableAddress();
    heartbeatTaskHelper(invalidAddress, 1000);
    long end = Time.monotonicNow();
    scmServerImpl.setRpcResponseDelay(0);
    Assert.assertThat(end - start,
        lessThanOrEqualTo(rpcTimeout + tolerance));
  }

  private StateContext getContext(DatanodeDetails datanodeDetails) {
    DatanodeStateMachine stateMachine = Mockito.mock(
        DatanodeStateMachine.class);
    StateContext context = Mockito.mock(StateContext.class);
    Mockito.when(stateMachine.getDatanodeDetails()).thenReturn(datanodeDetails);
    Mockito.when(context.getParent()).thenReturn(stateMachine);
    return context;
  }

}<|MERGE_RESOLUTION|>--- conflicted
+++ resolved
@@ -284,11 +284,7 @@
                   .createNodeReport(
                       getStorageReports(nodeToRegister.getUuid())),
               TestUtils.getRandomContainerReports(10),
-<<<<<<< HEAD
-                  TestUtils.getRandomPipelineReports(), layoutInfo);
-=======
-              TestUtils.getRandomPipelineReports());
->>>>>>> 375da4d2
+              TestUtils.getRandomPipelineReports(), layoutInfo);
       Assert.assertNotNull(responseProto);
       Assert.assertEquals(nodeToRegister.getUuidString(),
           responseProto.getDatanodeUUID());
@@ -304,8 +300,7 @@
     return TestUtils.createStorageReport(id, storagePath, 100, 10, 90, null);
   }
 
-  private EndpointStateMachine registerTaskHelper(
-      InetSocketAddress scmAddress,
+  private EndpointStateMachine registerTaskHelper(InetSocketAddress scmAddress,
       int rpcTimeout, boolean clearDatanodeDetails
   ) throws Exception {
     OzoneConfiguration conf = SCMTestUtils.getConf();
@@ -321,17 +316,13 @@
         TestUtils.getRandomContainerReports(10));
     when(ozoneContainer.getController()).thenReturn(controller);
     when(ozoneContainer.getPipelineReport()).thenReturn(
-<<<<<<< HEAD
-            TestUtils.getRandomPipelineReports());
+        TestUtils.getRandomPipelineReports());
     HDDSLayoutVersionManager versionManager =
         Mockito.mock(HDDSLayoutVersionManager.class);
     when(versionManager.getMetadataLayoutVersion())
         .thenReturn(TEST_METADATA_LAYOUT_VERSION);
     when(versionManager.getSoftwareLayoutVersion())
         .thenReturn(TEST_SOFTWARE_LAYOUT_VERSION);
-=======
-        TestUtils.getRandomPipelineReports());
->>>>>>> 375da4d2
     RegisterEndpointTask endpointTask =
         new RegisterEndpointTask(rpcEndPoint, conf, ozoneContainer,
             mock(StateContext.class), versionManager);
