--- conflicted
+++ resolved
@@ -362,12 +362,7 @@
     }
     try {
       final ContainerID containerId = ContainerID.valueOf(startContainerID);
-      return scm.getContainerManager().
-<<<<<<< HEAD
-          getContainers(containerId, count);
-=======
-          listContainer(containerId, count, state);
->>>>>>> b0fed253
+      return scm.getContainerManager().getContainers(containerId, count);
     } catch (Exception ex) {
       auditSuccess = false;
       AUDIT.logReadFailure(
